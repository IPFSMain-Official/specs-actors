--- conflicted
+++ resolved
@@ -97,11 +97,6 @@
 	SectorSize                 SectorSize
 	WinningPoStProof           RegisteredPoStProof
 	WindowPoStProof            RegisteredPoStProof
-<<<<<<< HEAD
-=======
-	SectorMaxLifetime          ChainEpoch
-	ConsensusMinerMinPower     StoragePower
->>>>>>> 3cb38de8
 }
 
 var SealProofInfos = map[RegisteredSealProof]*SealProofInfo{
@@ -109,51 +104,26 @@
 		SectorSize:                 2 << 10,
 		WinningPoStProof:           RegisteredPoStProof_StackedDrgWinning2KiBV1,
 		WindowPoStProof:            RegisteredPoStProof_StackedDrgWindow2KiBV1,
-<<<<<<< HEAD
-=======
-		SectorMaxLifetime:          fiveYears,
-		ConsensusMinerMinPower:     NewStoragePower(0),
->>>>>>> 3cb38de8
 	},
 	RegisteredSealProof_StackedDrg8MiBV1: {
 		SectorSize:                 8 << 20,
 		WinningPoStProof:           RegisteredPoStProof_StackedDrgWinning8MiBV1,
 		WindowPoStProof:            RegisteredPoStProof_StackedDrgWindow8MiBV1,
-<<<<<<< HEAD
-=======
-		SectorMaxLifetime:          fiveYears,
-		ConsensusMinerMinPower:     NewStoragePower(16 << 20),
->>>>>>> 3cb38de8
 	},
 	RegisteredSealProof_StackedDrg512MiBV1: {
 		SectorSize:                 512 << 20,
 		WinningPoStProof:           RegisteredPoStProof_StackedDrgWinning512MiBV1,
 		WindowPoStProof:            RegisteredPoStProof_StackedDrgWindow512MiBV1,
-<<<<<<< HEAD
-=======
-		SectorMaxLifetime:          fiveYears,
-		ConsensusMinerMinPower:     NewStoragePower(1 << 30),
->>>>>>> 3cb38de8
 	},
 	RegisteredSealProof_StackedDrg32GiBV1: {
 		SectorSize:                 32 << 30,
 		WinningPoStProof:           RegisteredPoStProof_StackedDrgWinning32GiBV1,
 		WindowPoStProof:            RegisteredPoStProof_StackedDrgWindow32GiBV1,
-<<<<<<< HEAD
-=======
-		SectorMaxLifetime:          fiveYears,
-		ConsensusMinerMinPower:     NewStoragePower(100 << 40),
->>>>>>> 3cb38de8
 	},
 	RegisteredSealProof_StackedDrg64GiBV1: {
 		SectorSize:                 64 << 30,
 		WinningPoStProof:           RegisteredPoStProof_StackedDrgWinning64GiBV1,
 		WindowPoStProof:            RegisteredPoStProof_StackedDrgWindow64GiBV1,
-<<<<<<< HEAD
-=======
-		SectorMaxLifetime:          fiveYears,
-		ConsensusMinerMinPower:     NewStoragePower(200 << 40),
->>>>>>> 3cb38de8
 	},
 }
 
@@ -189,6 +159,7 @@
 type SealProofPolicy struct {
 	WindowPoStPartitionSectors uint64
 	SectorMaxLifetime          ChainEpoch
+  ConsensusMinerMinPower     StoragePower
 }
 
 // For all Stacked DRG sectors, the max is 5 years
@@ -201,22 +172,27 @@
 	RegisteredSealProof_StackedDrg2KiBV1: {
 		WindowPoStPartitionSectors: 2,
 		SectorMaxLifetime:          fiveYears,
+    ConsensusMinerMinPower:     NewStoragePower(0),
 	},
 	RegisteredSealProof_StackedDrg8MiBV1: {
 		WindowPoStPartitionSectors: 2,
 		SectorMaxLifetime:          fiveYears,
+    ConsensusMinerMinPower:     NewStoragePower(16 << 20),
 	},
 	RegisteredSealProof_StackedDrg512MiBV1: {
 		WindowPoStPartitionSectors: 2,
 		SectorMaxLifetime:          fiveYears,
+    ConsensusMinerMinPower:     NewStoragePower(1 << 30),
 	},
 	RegisteredSealProof_StackedDrg32GiBV1: {
 		WindowPoStPartitionSectors: 2349,
 		SectorMaxLifetime:          fiveYears,
+    ConsensusMinerMinPower:     NewStoragePower(100 << 40),
 	},
 	RegisteredSealProof_StackedDrg64GiBV1: {
 		WindowPoStPartitionSectors: 2300,
 		SectorMaxLifetime:          fiveYears,
+    ConsensusMinerMinPower:     NewStoragePower(200 << 40),
 	},
 }
 
@@ -295,10 +271,6 @@
 	return SealProofWindowPoStPartitionSectors(sp)
 }
 
-<<<<<<< HEAD
-
-=======
->>>>>>> 3cb38de8
 ///
 /// Sealing
 ///
